import subprocess
<<<<<<< HEAD
import atomium
import biotite
import biotite.sequence.io.fasta as fasta

from base import CommandLineWrapper
from utils import enter_temp_directory


class MMLignerWrapper(CommandLineWrapper):
    """
    subclass of "CommandLineWrapper" that wrapps the mmligner to superpose two protein structures

    The MMLigner (Collier et al., 2017) works by minimizing the ivalue of the alignment. The ivalue is based on
    the Minimum Message Length framework (Wallace and Boulton, 1968; Wallace, 2005), a Bayesian framework for
    statistical inductive inference. The ivalue represents the hypothetical minimum message length needed to transmit
    the computed alignment losslessly (Shannon, 1948).
    Using the ivalue measure, the algorithm creates crude-but-effective strucural alignments rapidly to act as seeds.
    These seeds are iteratively refined over an Expectation-Maximization approach using the I-value criterion.
    By substracting the ivalue from the null model, the statistical significance of the alignment can be computed. If the
    difference is positive, the alignment is significant.

    Collier, J.H., Allison, L., Lesk A.M., Stuckey, P.J., Garcia de la Banda , M., Konagurthu, A.S. (2017)
    Statistical inference of protein structural alignments using information and compression.
    Bioinformatics, 33(7), 1005-1013

    Wallace,C.S. and Boulton,D.M. (1968) An information measure for classification.
    Comput. J., 11, 185–194.

    Wallace,C.S. (2005) Statistical and Inductive Inference Using MinimumMessage Length.
    Information Science and Statistics. SpringerVerlag, New York, NY.

    Shannon,C.E. (1948) A mathematical theory of communication.
    Bell Syst.Tech. J., 27, 379–423.
    """
=======

from .base import BaseAligner


class MMLignerAligner(BaseAligner):
    def __init__(self, option_a=None, option_b=None):
>>>>>>> 431a6261

    def __init__(self):
        # self.executable = "../../../../mmligner_1.0.2/bin/mmligner64.exe"
        self.executable = "C:/Universität/Softwarepraktikum/mmligner_1.0.2/bin/mmligner64.exe"

    def _calculate(self, structures, **kwargs):
<<<<<<< HEAD
        """
        calculates the superposition of two protein structures

        is called by CommandLineWrapper.calculate()

        Parameters
        ----------
        structures: [array like, array like]
            sequences of two protein structures of same length

        Returns
        -------
        dict
            {
                "rmsd": float
                    RMSD Value of the alignment
                "score": float
                    ivalue of the alignment. The smaller the better
                "metadata": ?
            }
            dictionary containing the rmsd value and the score of the superpoesed structures as well as the metadata. Parsed by self._parse(output).

        """

        with enter_temp_directory() as (cwd, tmpdir):

            path1, path2 = self._edit_pdb(structures)

            output = subprocess.check_output([
                self.executable,
                path1,
                path2,
                "-o", "temp",
                "--superpose"
            ])

            result = self._parse(output)

        return result

    def _parse(self, output):
        """
        retrieves rmsd, score and metadata from the output of the mmligner subprocess

        Parameters
        ----------
        output: bytes
            string of bytes containing the stdout of the mmligener call

        Returns
        -------
        dict
            {
                "rmsd": float
                    RMSD Value of the alignment
                "score": float
                    ivalue of the alignment. The smaller the better
                "metadata": ?
            }
            dictionary containing the rmsd value and the score of the superpoesed structures as well as the metadata
        """

        for line in output.splitlines():
            if line.startswith(b"RMSD"):
                rmsd = float(line.split()[2])

            # coverage may still be relevant?
            # elif line.startswith(b"Coverage"):
            #   coverage = float(line.split()[2])

            elif line.startswith(b"I(A & <S,T>)"):
                ivalue = float(line.split()[4])

        alignment = fasta.FastaFile()

        return {
            'rmsd': rmsd,
            'score': ivalue,
            'metadata': {
                'alignment': alignment.read("./temp__1.afasta")
            }
        }

    def ivalue(self, structures, alignment):
        """
        computes the score and rmsd for a given alignment of two structures by calling mmligner as a subprocess

        Parameters
        ----------
        structures: [array like, array like]
            sequences of two protein structures of same length

        alignment: array like
            alignment of the given two sequences

        Returns
        -------
        dict
            {
                "rmsd": float
                    RMSD Value of the alignment
                "score": float
                    ivalue of the alignment. The smaller the better
                "metadata": ?
            }
        dictionary containing the rmsd value and the score of the alignment for the given two structures as well as the
        metadata by calling self._parse(output)
        """
        assert len(structures) == 2

        output = subprocess.check_output([
            self.executable,
            structures[0].to_pdb(),
            structures[1].to_pdb(),
            "--ivalue", alignment.to_fasta()
        ])

        return self._parse(output)

    def _edit_pdb(self, structures, path=["./structure1.pdb", "./structure2.pdb"]):
        """
        function to write atomium protein models to pdb readable by mmligner

        Parameters
        ----------
        structures: [array like, array like]
            two protein structures

        path: [str, str], Optional=["structure1.pdb, "structure2.pdb"]
            Path where the pdbs should be written

        Returns
        -------
        str, str
            Paths of both structures
        """
        assert len(path) == 2

        structures[0].save(path[0])
        structures[1].save(path[1])

        for i in range(len(path)):
            pdb = []
            with open(path[i], 'r') as infile:
                assert infile.mode == 'r'

                pdb = infile.readlines()
                for j in range(1, len(pdb)):
                    if pdb[j].startswith("TER"):
                        pdb[j] = pdb[j].split()[0] + '    ' + pdb[j-1].split()[1] + '\n'

            self._write_pdb(path[i], pdb)

        return path[0], path[1]

    def _write_pdb(self, path, pdb):
        """
        function to write atomium protein models to pdb readable by mmligner

        Parameters
        ----------
        path: str
            Path where the pdb should be written

        pdb: array like
            edited pdb file

        Returns
        -------
        none
        """
        with open(path, 'w') as outfile:
            assert outfile.mode == 'w'

            for line in pdb:
                outfile.write(line)

        return


if __name__ == "__main__":
    """
    Script for debugging.
    """
    structures = []
    structures.append(atomium.fetch("4u3y").model)
    structures.append(atomium.fetch("4u40").model)

    Aligner = MMLignerWrapper()

    # Aligner._edit_pdb(structures)

    result = Aligner.calculate(structures)
    print(f"Alignment has a RMSD of: {result['rmsd']} and a Score (IValue) of: {result['score']} ")
    # print("Alignment data:")
    # print(result["metadata"]["alignment"])
    # for header, string in result["metadata"]["alignment"].items():
    #    print("Header:", header)
    #    print(len(string))
    #    print("Sequence:", string[:50], "...")
    #    print("Sequence length:", len(string))
=======
        # TODO: conda recipe for mmligner so executable is always there
        output = subprocess.check_output(
            [
                self.executable,
                "--structure_a",
                structures[0].to_pdb(),
                "--structure_b",
                structures[1].to_pdb(),
                "--threshold",
                self.threshold,
                ...,
            ]
        )

        return self._parse(output)

    def _parse(self, output):
        return {"rmsd": ..., "score": ..., "metadata": {}}
>>>>>>> 431a6261
<|MERGE_RESOLUTION|>--- conflicted
+++ resolved
@@ -1,5 +1,4 @@
 import subprocess
-<<<<<<< HEAD
 import atomium
 import biotite
 import biotite.sequence.io.fasta as fasta
@@ -34,21 +33,12 @@
     Shannon,C.E. (1948) A mathematical theory of communication.
     Bell Syst.Tech. J., 27, 379–423.
     """
-=======
-
-from .base import BaseAligner
-
-
-class MMLignerAligner(BaseAligner):
-    def __init__(self, option_a=None, option_b=None):
->>>>>>> 431a6261
 
     def __init__(self):
         # self.executable = "../../../../mmligner_1.0.2/bin/mmligner64.exe"
         self.executable = "C:/Universität/Softwarepraktikum/mmligner_1.0.2/bin/mmligner64.exe"
 
     def _calculate(self, structures, **kwargs):
-<<<<<<< HEAD
         """
         calculates the superposition of two protein structures
 
@@ -77,13 +67,9 @@
 
             path1, path2 = self._edit_pdb(structures)
 
-            output = subprocess.check_output([
-                self.executable,
-                path1,
-                path2,
-                "-o", "temp",
-                "--superpose"
-            ])
+            output = subprocess.check_output(
+                [self.executable, path1, path2, "-o", "temp", "--superpose"]
+            )
 
             result = self._parse(output)
 
@@ -125,11 +111,9 @@
         alignment = fasta.FastaFile()
 
         return {
-            'rmsd': rmsd,
-            'score': ivalue,
-            'metadata': {
-                'alignment': alignment.read("./temp__1.afasta")
-            }
+            "rmsd": rmsd,
+            "score": ivalue,
+            "metadata": {"alignment": alignment.read("./temp__1.afasta")},
         }
 
     def ivalue(self, structures, alignment):
@@ -159,12 +143,15 @@
         """
         assert len(structures) == 2
 
-        output = subprocess.check_output([
-            self.executable,
-            structures[0].to_pdb(),
-            structures[1].to_pdb(),
-            "--ivalue", alignment.to_fasta()
-        ])
+        output = subprocess.check_output(
+            [
+                self.executable,
+                structures[0].to_pdb(),
+                structures[1].to_pdb(),
+                "--ivalue",
+                alignment.to_fasta(),
+            ]
+        )
 
         return self._parse(output)
 
@@ -192,13 +179,13 @@
 
         for i in range(len(path)):
             pdb = []
-            with open(path[i], 'r') as infile:
-                assert infile.mode == 'r'
+            with open(path[i], "r") as infile:
+                assert infile.mode == "r"
 
                 pdb = infile.readlines()
                 for j in range(1, len(pdb)):
                     if pdb[j].startswith("TER"):
-                        pdb[j] = pdb[j].split()[0] + '    ' + pdb[j-1].split()[1] + '\n'
+                        pdb[j] = pdb[j].split()[0] + "    " + pdb[j - 1].split()[1] + "\n"
 
             self._write_pdb(path[i], pdb)
 
@@ -220,8 +207,8 @@
         -------
         none
         """
-        with open(path, 'w') as outfile:
-            assert outfile.mode == 'w'
+        with open(path, "w") as outfile:
+            assert outfile.mode == "w"
 
             for line in pdb:
                 outfile.write(line)
@@ -249,24 +236,4 @@
     #    print("Header:", header)
     #    print(len(string))
     #    print("Sequence:", string[:50], "...")
-    #    print("Sequence length:", len(string))
-=======
-        # TODO: conda recipe for mmligner so executable is always there
-        output = subprocess.check_output(
-            [
-                self.executable,
-                "--structure_a",
-                structures[0].to_pdb(),
-                "--structure_b",
-                structures[1].to_pdb(),
-                "--threshold",
-                self.threshold,
-                ...,
-            ]
-        )
-
-        return self._parse(output)
-
-    def _parse(self, output):
-        return {"rmsd": ..., "score": ..., "metadata": {}}
->>>>>>> 431a6261
+    #    print("Sequence length:", len(string))