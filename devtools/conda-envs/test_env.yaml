name: test
channels:
  - conda-forge
  - defaults
  - bioconda
dependencies:
  # Base depends
  - python
  - pip
  - pandas
  - matplotlib-base
<<<<<<< HEAD
  - redo
=======
  - mdanalysis
  - nglview
>>>>>>> 93d66666
  - bravado
  - biopandas
  - rdkit
  - tqdm
  # Chimera reimplementation
  - biotite
  - biopython<=1.77
  # mmligner
  - mmligner
  # theseus
  - muscle
  - clustalo
  - theseus
  # Testing
  - pytest
  - pytest-cov
  - codecov
  # Docs
<<<<<<< HEAD
  - sphinx
  - sphinx_rtd_theme
  - nbsphinx
=======
  # Pin setuptools until this fix is part of latest MDA release:
  # https://github.com/volkamerlab/opencadd/issues/136
  - setuptools<60
  - sphinx
  - sphinx_rtd_theme
  # Pin nbsphix until this fix is part of their latest release
  # https://github.com/spatialaudio/nbsphinx/pull/621
  - nbsphinx<0.8.8
>>>>>>> 93d66666
  # Linting and code style
  - pylint
  - black<|MERGE_RESOLUTION|>--- conflicted
+++ resolved
@@ -9,12 +9,9 @@
   - pip
   - pandas
   - matplotlib-base
-<<<<<<< HEAD
   - redo
-=======
   - mdanalysis
   - nglview
->>>>>>> 93d66666
   - bravado
   - biopandas
   - rdkit
@@ -33,11 +30,6 @@
   - pytest-cov
   - codecov
   # Docs
-<<<<<<< HEAD
-  - sphinx
-  - sphinx_rtd_theme
-  - nbsphinx
-=======
   # Pin setuptools until this fix is part of latest MDA release:
   # https://github.com/volkamerlab/opencadd/issues/136
   - setuptools<60
@@ -46,7 +38,6 @@
   # Pin nbsphix until this fix is part of their latest release
   # https://github.com/spatialaudio/nbsphinx/pull/621
   - nbsphinx<0.8.8
->>>>>>> 93d66666
   # Linting and code style
   - pylint
   - black